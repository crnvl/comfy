--- conflicted
+++ resolved
@@ -1,9 +1,5 @@
 use crate::{
-<<<<<<< HEAD
     backend::syscalls::{parse_sys_exit, parse_sys_write, parse_sys_read, parse_sys_open, parse_sys_sysinfo},
-=======
-    backend::syscalls::{parse_sys_exit, parse_sys_open, parse_sys_read, parse_sys_write},
->>>>>>> df031bd3
     frontend::tokenizer::Token,
 };
 
